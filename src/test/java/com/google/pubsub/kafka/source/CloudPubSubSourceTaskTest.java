--- conflicted
+++ resolved
@@ -131,17 +131,10 @@
   public void testPollWithDuplicateReceivedMessages() throws Exception {
     task.start(props);
     ReceivedMessage rm1 = createReceivedMessage(ACK_ID1, CPS_MESSAGE, new HashMap<>());
-<<<<<<< HEAD
     PullResponse stubbedPullResponse = PullResponse.newBuilder()
         .addReceivedMessages(rm1)
         .build();
     when(subscriber.pull(any(PullRequest.class)).get()).thenReturn(stubbedPullResponse);
-=======
-    PullResponse stubbedPullResponse = PullResponse.newBuilder().addReceivedMessages(rm1).build();
-    when(task.getSubscriber().pull(any(PullRequest.class)).get()).thenReturn(stubbedPullResponse);
-    ListenableFuture<Empty> failedFuture = Futures.immediateFailedFuture(new Throwable());
-    when(task.getSubscriber().ackMessages(any(AcknowledgeRequest.class))).thenReturn(failedFuture);
->>>>>>> 9dea6dbc
     List<SourceRecord> result = task.poll();
     assertEquals(1, result.size());
     ReceivedMessage rm2 = createReceivedMessage(ACK_ID2, CPS_MESSAGE, new HashMap<>());
