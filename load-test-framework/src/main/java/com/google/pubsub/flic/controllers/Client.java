--- conflicted
+++ resolved
@@ -250,8 +250,6 @@
       switch (this) {
         case CPS_GCLOUD_JAVA_PUBLISHER:
         case CPS_GCLOUD_PYTHON_PUBLISHER:
-<<<<<<< HEAD
-=======
           return true;
         default:
           return false;
@@ -263,7 +261,6 @@
         case CPS_GCLOUD_JAVA_PUBLISHER:
         case CPS_GCLOUD_PYTHON_PUBLISHER:
         case KAFKA_PUBLISHER:
->>>>>>> b5f37087
           return true;
         default:
           return false;
